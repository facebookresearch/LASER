--- conflicted
+++ resolved
@@ -2,14 +2,7 @@
 
 ## Parallel data
 
-<<<<<<< HEAD
-We show that margin-based bitext mining in LASER's multilingual sentence space can be applied to monolingual corpora of billions of sentences.  We are using ten snapshots of a curated common crawl corpus [1] totaling 32.7 billion unique sentences.  Using one unified approach for 38 languages, we were able to mine 3.5 billion parallel sentences, out of which 661 million are aligned with English.  17 language pairs have more than 30 million parallel sentences, 82 more than 10 million, and most more than one million, including direct alignments between many European or Asian languages.
-
-This [*table shows the amount of mined parallel sentences for most of the language pairs (all sizes in million sentences)*](MatrixMine.pdf)
-
-=======
-We show that margin-based bitext mining in LASER's multilingual sentence space can be applied to monolingual corpora of billions of sentences to produce high quality aligned translation data. We use thirty-two snapshots of a curated common crawl corpus [1] totaling 69 billion unique sentences. Using one unified approach for 80 languages, we were able to mine 10.8 billion parallel sentences, out of which only 2.9 billion are aligned with English. 
->>>>>>> 605694be
+We show that margin-based bitext mining in LASER's multilingual sentence space can be applied to monolingual corpora of billions of sentences to produce high-quality aligned translation data. We use thirty-two snapshots of a curated common crawl corpus [1] totaling 69 billion unique sentences. Using one unified approach for 80 languages, we were able to mine 10.8 billion parallel sentences, out of which only 2.9 billion are aligned with English.
 
 ## Download
 
@@ -22,16 +15,13 @@
 
 ## Evaluation
 
-<<<<<<< HEAD
-To evaluate the quality of the mined bitexts, we train NMT systems for most of the language pairs and evaluate them on TED, WMT and WAT test sets. Using our mined bitexts only and no human translated parallel data, we achieve a new state-of-the-art for a single system on the WMT'19 test set for translation between English and German, Russian and Chinese, as well as German/French. In particular, our English/German system outperforms the best single one by close to 4 BLEU points and is almost on par with the best WMT'19 evaluation system which uses system combination and back-translation.  We also achieve excellent results for distant language pairs like Russian/Japanese, outperforming the best submission at the 2019 workshop on Asian Translation (WAT).
-=======
 Evaluation
 We have assessed the quality of our mined data with bilingual models and multilingual models.
 
-* Bilingual models [2]:  To evaluate the quality of the mined bitexts, we train NMT systems for most of the language pairs and evaluate them on TED, WMT and WAT test sets. Using our mined bitexts only and no human translated parallel data, we achieve a new state-of-the-art for a single system on the WMT'19 test set for translation between English and German, Russian and Chinese, as well as German/French. In particular, our English/German system outperforms the best single one by close to 4 BLEU points and is almost on pair with best WMT'19 evaluation system which uses system combination and back-translation. We also achieve excellent results for distant languages pairs like Russian/Japanese, outperforming the best submission at the 2019 workshop on Asian Translation (WAT).
+* Bilingual models [2]:  To evaluate the quality of the mined bitexts, we train NMT systems for most of the language pairs and evaluate them on TED, WMT, and WAT test sets. Using our mined bitexts only and no human-translated parallel data, we achieve a new state-of-the-art for a single system on the WMT'19 test set for translation between English and German, Russian and Chinese, as well as German/French. In particular, our English/German system outperforms the best single one by close to 4 BLEU points and is almost in pair with the best WMT'19 evaluation system which uses system combination and back-translation. We also achieve excellent results for distant language pairs like Russian/Japanese, outperforming the best submission at the 2019 workshop on Asian Translation (WAT).
 
-* Multilingual models [3]:  CCMatrix data is used to train M2M-100, a large-scale Many-to-Many multilingual translation model. The thousands of directions we mine produce training data for direct translations without relying solely on English data. We mine using novel strategy which exploits language groupings and bridge languages to avoid mining every possible direction while maintaining good accuracy. By training on this data and scaling model capacity through model parallelism and language-specific parameters, M2M-100 outperforms English-Centric multilingual models trained on data where either the source or target language is English. The system improves over 10 BLEU on average compared to an English-Centric baseline when translating directly between non-English directions. M2M-100 is competitive to bilingual models from WMT and improves over existing publicly available multilingual translation systems. To download the data, follow our instructions above. To download the models and reproduce the training, click [*here*](https://github.com/pytorch/fairseq/tree/master/examples/m2m_100)
->>>>>>> 605694be
+* Multilingual models [3]:  CCMatrix data is used to train M2M-100, a large-scale Many-to-Many multilingual translation model. The thousands of directions we mine produce training data for direct translations without relying solely on English data. We mine using a novel strategy that exploits language groupings and bridge languages to avoid mining every possible direction while maintaining good accuracy. By training on this data and scaling model capacity through model parallelism and language-specific parameters, M2M-100 outperforms English-Centric multilingual models trained on data where either the source or target language is English. The system improves over 10 BLEU on average compared to an English-Centric baseline when translating directly between non-English directions. M2M-100 is competitive to bilingual models from WMT and improves over existing publicly available multilingual translation systems. To download the data, follow our instructions above. To download the models and reproduce the training, click [*here*](https://github.com/pytorch/fairseq/tree/master/examples/m2m_100)
+
 
 Please note that additional data filtering was applied before training the M2M-100 model, see [3] for details.
 Also, we have improved mining against English which leads to more bitexts, in particular for mid- and low-resources languages.
