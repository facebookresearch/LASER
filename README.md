--- conflicted
+++ resolved
@@ -44,12 +44,8 @@
 ## Installation
 * set the environment variable 'LASER' to the root of the installation, e.g.
   `export LASER="${HOME}/projects/laser"`
-<<<<<<< HEAD
-* download encoders from Amazon s3 by `bash ./install_models.sh`
+* download encoders from Amazon s3 by e.g. `bash ./nllb/download_models.sh` 
 * install Cython in your Python environment
-=======
-* download encoders from Amazon s3 by e.g. `bash ./nllb/download_models.sh` 
->>>>>>> faf08e8f
 * download third party software by `bash ./install_external_tools.sh`
 * download the data used in the example tasks (see description for each task)
 
